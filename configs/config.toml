--- conflicted
+++ resolved
@@ -7,17 +7,10 @@
 [mqtt]
   ca_path = "ca.crt"
   cert_path = "thing.crt"
-<<<<<<< HEAD
-  username= "79e8d5a3-ad4f-4adb-b1ce-3f42be7ef258"
-  password = "f8bc8040-066b-4a80-bc72-fe027ff077da"
-  channel = "channels/69bdb933-a52f-43b9-89f8-82adc54b170d/messages"
+  password = "b7e6e968-ff42-413e-a360-9118c8bb90f0"
+  username = "8cd9817e-55be-4e7b-8d6b-46897e9facc1"
+  channel = "cfb02ccf-6703-4603-a042-2271532801f4"
   host = "tcp://localhost:18831"
-=======
-  password = "53a795db-e46c-4d75-8ddc-6d2975337a4f"
-  username = "e2032af3-7323-47d6-8e8d-abe9eb0a0a8f"
-  channel = "ace5c9ef-54cf-4d8e-8b4c-2f1908ff2cda"
-  host = "tcp://142.93.118.47:18831"
->>>>>>> a379a9fc
   mtls = false
   priv_key_path = "thing.key"
   qos = 0
@@ -25,13 +18,9 @@
   skip_tls_ver = false
 
 [[routes]]
-  mqtt_topic = "4c66a785-1900-4844-8caa-56fb8cfd61eb"
+  mqtt_topic = "channels/cfb02ccf-6703-4603-a042-2271532801f4/messages"
   nats_topic = "*"
-<<<<<<< HEAD
-  type = "mflx"
-=======
   type = "mfx"
->>>>>>> a379a9fc
 
 [[routes]]
   mqtt_topic = "4c66a785-1900-4844-8caa-56fb8cfd61eb"
